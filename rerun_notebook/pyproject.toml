--- conflicted
+++ resolved
@@ -4,13 +4,8 @@
 
 [project]
 name = "rerun-notebook"
-<<<<<<< HEAD
 version = "0.17.0-alpha.6"
-dependencies = ["anywidget"]
-=======
-version = "0.17.0-alpha.4"
 dependencies = ["anywidget", "jupyter-ui-poll"]
->>>>>>> 62684bdd
 readme = "README.md"
 
 [project.optional-dependencies]
