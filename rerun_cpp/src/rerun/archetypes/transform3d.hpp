--- conflicted
+++ resolved
@@ -31,12 +31,6 @@
     /// E.g. if both a translation and a max3x3 transform are present,
     /// the 3x3 matrix is applied first, followed by the translation.
     ///
-<<<<<<< HEAD
-    /// Each transform component can be listed multiple times, but transform tree propagation is only possible
-    /// if there's only one instance for each transform component.
-    ///
-=======
->>>>>>> ff26b3af
     /// ## Examples
     ///
     /// ### Variety of 3D transforms
