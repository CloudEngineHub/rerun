use itertools::Itertools as _;
use nohash_hasher::IntMap;

use re_log_types::{
    field_types::Instance,
    msg_bundle::{Component as _, MsgBundle},
    objects, ArrowMsg, BatchIndex, BeginRecordingMsg, DataMsg, DataPath, DataVec, LogMsg,
<<<<<<< HEAD
    LoggedData, MsgId, ObjTypePath, ObjectType, PathOp, PathOpMsg, RecordingId, RecordingInfo,
    TimeInt, TimePoint, Timeline, TypeMsg,
=======
    LoggedData, MsgId, ObjPath, ObjPathHash, ObjTypePath, ObjectType, PathOp, PathOpMsg,
    RecordingId, RecordingInfo, TimeInt, TimePoint, Timeline, TypeMsg,
>>>>>>> d9212306
};

use crate::{Error, TimesPerTimeline};

// ----------------------------------------------------------------------------

/// Stored objects and their types, with easy indexing of the paths.
pub struct ObjDb {
    /// The types of all the objects.
    /// Must be registered before adding them.
    pub types: IntMap<ObjTypePath, ObjectType>,

    /// In many places we just store the hashes, so we need a way to translate back.
    pub obj_path_from_hash: IntMap<ObjPathHash, ObjPath>,

    /// A tree-view (split on path components) of the objects.
    pub tree: crate::ObjectTree,

    /// The old store of data. Being deprecated.
    pub store: crate::DataStore,

    /// The arrow store of data.
    pub arrow_store: re_arrow_store::DataStore,
}

impl Default for ObjDb {
    fn default() -> Self {
        Self {
            types: Default::default(),
            obj_path_from_hash: Default::default(),
            tree: crate::ObjectTree::root(),
            store: Default::default(),
            arrow_store: re_arrow_store::DataStore::new(Instance::name(), Default::default()),
        }
    }
}

impl ObjDb {
    #[inline]
    pub fn obj_path_from_hash(&self, obj_path_hash: &ObjPathHash) -> Option<&ObjPath> {
        self.obj_path_from_hash.get(obj_path_hash)
    }

    fn register_obj_path(&mut self, obj_path: &ObjPath) {
        self.obj_path_from_hash
            .entry(*obj_path.hash())
            .or_insert_with(|| obj_path.clone());
    }

    fn add_data_msg(
        &mut self,
        msg_id: MsgId,
        time_point: &TimePoint,
        data_path: &DataPath,
        data: &LoggedData,
    ) {
        // Validate:
        {
            let obj_type_path = &data_path.obj_path.obj_type_path();
            let field_name = &data_path.field_name;

            let is_meta_field = re_log_types::objects::META_FIELDS.contains(&field_name.as_str());
            if !is_meta_field {
                if let Some(obj_type) = self.types.get(obj_type_path) {
                    let valid_members = obj_type.members();
                    if !valid_members.contains(&field_name.as_str()) {
                        re_log::warn_once!(
                            "Logged to {obj_type_path}.{field_name}, but the parent object ({obj_type:?}) does not have that field. Expected one of: {}",
                            valid_members.iter().format(", ")
                        );
                    }
                } else {
                    re_log::warn_once!(
                        "Logging to {obj_type_path}.{field_name} without first registering object type"
                    );
                }
            }
        }

        self.register_obj_path(&data_path.obj_path);

        if let Err(err) = self.store.insert_data(msg_id, time_point, data_path, data) {
            re_log::warn!("Failed to add data to data_store: {err:?}");
        }

        let pending_clears = self
            .tree
            .add_data_msg(msg_id, time_point, data_path, Some(data));

        // Since we now know the type, we can retroactively add any collected nulls at the correct timestamps
        for (msg_id, time_point) in pending_clears {
            if !objects::META_FIELDS.contains(&data_path.field_name.as_str()) {
                // TODO(jleibs) After we reconcile Mono & Multi objects this can be simplified to just use Null
                match data {
                    LoggedData::Null(_) | LoggedData::Single(_) => {
                        self.add_data_msg(
                            msg_id,
                            &time_point,
                            data_path,
                            &LoggedData::Null(data.data_type()),
                        );
                    }
                    LoggedData::Batch { .. } | LoggedData::BatchSplat(_) => {
                        self.add_data_msg(
                            msg_id,
                            &time_point,
                            data_path,
                            &LoggedData::Batch {
                                indices: BatchIndex::SequentialIndex(0),
                                data: DataVec::empty_from_data_type(data.data_type()),
                            },
                        );
                    }
                };
            }
        }
    }

    fn try_add_arrow_data_msg(&mut self, msg: &ArrowMsg) -> Result<(), Error> {
        let msg_bundle = MsgBundle::try_from(msg).map_err(Error::MsgBundleError)?;

        // TODO(jleibs): Hack in a type so the UI treats these objects as visible
        // This can go away once we determine object categories directly from the arrow table
        self.types
            .entry(msg_bundle.obj_path.obj_type_path().clone())
            .or_insert(ObjectType::ArrowObject);

        self.register_obj_path(&msg_bundle.obj_path);

        for component in &msg_bundle.components {
            //TODO(jleibs): Actually handle pending clears
            let _pending_clears = self.tree.add_data_msg(
                msg.msg_id,
                &msg_bundle.time_point,
                &DataPath::new(msg_bundle.obj_path.clone(), component.name),
                None,
            );
        }

        self.arrow_store.insert(&msg_bundle).map_err(Into::into)
    }

    fn add_path_op(&mut self, msg_id: MsgId, time_point: &TimePoint, path_op: &PathOp) {
        let cleared_paths = self.tree.add_path_op(msg_id, time_point, path_op);

        for (data_path, data_type, mono_or_multi) in cleared_paths {
            if !objects::META_FIELDS.contains(&data_path.field_name.as_str()) {
                match mono_or_multi {
                    crate::MonoOrMulti::Mono => {
                        self.add_data_msg(
                            msg_id,
                            time_point,
                            &data_path,
                            &LoggedData::Null(data_type),
                        );
                    }
                    crate::MonoOrMulti::Multi => {
                        self.add_data_msg(
                            msg_id,
                            time_point,
                            &data_path,
                            &LoggedData::Batch {
                                indices: BatchIndex::SequentialIndex(0),
                                data: DataVec::empty_from_data_type(data_type),
                            },
                        );
                    }
                }
            }
        }
    }

    pub fn purge_everything_but(&mut self, keep_msg_ids: &ahash::HashSet<MsgId>) {
        crate::profile_function!();

        let Self {
            types: _,
            obj_path_from_hash: _,
            tree,
            store,
            arrow_store: _,
        } = self;

        {
            crate::profile_scope!("tree");
            tree.purge_everything_but(keep_msg_ids);
        }

        store.purge_everything_but(keep_msg_ids);

        //TODO(john,clement) wire up purging to the ArrowStore
    }
}

// ----------------------------------------------------------------------------

/// A in-memory database built from a stream of [`LogMsg`]es.
#[derive(Default)]
pub struct LogDb {
    /// Messages in the order they arrived
    chronological_message_ids: Vec<MsgId>,
    log_messages: ahash::HashMap<MsgId, LogMsg>,

    /// Data that was logged with [`TimePoint::timeless`].
    /// We need to re-insert those in any new timelines
    /// that are created after they were logged.
    timeless_message_ids: Vec<MsgId>,

    recording_info: Option<RecordingInfo>,

    /// Where we store the objects.
    pub obj_db: ObjDb,
}

impl LogDb {
    pub fn recording_info(&self) -> Option<&RecordingInfo> {
        self.recording_info.as_ref()
    }

    pub fn recording_id(&self) -> RecordingId {
        if let Some(info) = &self.recording_info {
            info.recording_id
        } else {
            RecordingId::ZERO
        }
    }

    pub fn timelines(&self) -> impl ExactSizeIterator<Item = &Timeline> {
        self.times_per_timeline().timelines()
    }

    pub fn times_per_timeline(&self) -> &TimesPerTimeline {
        &self.obj_db.tree.prefix_times
    }

    pub fn is_empty(&self) -> bool {
        self.log_messages.is_empty()
    }

    pub fn add(&mut self, msg: LogMsg) -> Result<(), Error> {
        crate::profile_function!();
        match &msg {
            LogMsg::BeginRecordingMsg(msg) => self.add_begin_recording_msg(msg),
            LogMsg::TypeMsg(msg) => self.add_type_msg(msg),
            LogMsg::DataMsg(msg) => {
                let DataMsg {
                    msg_id,
                    time_point,
                    data_path,
                    data,
                } = msg;
                self.add_data_msg(*msg_id, time_point, data_path, data);
            }
            LogMsg::PathOpMsg(msg) => {
                let PathOpMsg {
                    msg_id,
                    time_point,
                    path_op,
                } = msg;
                self.obj_db.add_path_op(*msg_id, time_point, path_op);
            }
            LogMsg::ArrowMsg(msg) => {
                self.obj_db.try_add_arrow_data_msg(msg)?;
            }
        }
        self.chronological_message_ids.push(msg.id());
        self.log_messages.insert(msg.id(), msg);
        Ok(())
    }

    fn add_begin_recording_msg(&mut self, msg: &BeginRecordingMsg) {
        self.recording_info = Some(msg.info.clone());
    }

    fn add_type_msg(&mut self, msg: &TypeMsg) {
        let previous_value = self
            .obj_db
            .types
            .insert(msg.type_path.clone(), msg.obj_type);

        if let Some(previous_value) = previous_value {
            if previous_value != msg.obj_type {
                re_log::warn!(
                    "Object {} changed type from {:?} to {:?}",
                    msg.type_path,
                    previous_value,
                    msg.obj_type
                );
            }
        } else {
            re_log::debug!(
                "Registered object type {}: {:?}",
                msg.type_path,
                msg.obj_type
            );
        }
    }

    fn add_data_msg(
        &mut self,
        msg_id: MsgId,
        time_point: &TimePoint,
        data_path: &DataPath,
        data: &LoggedData,
    ) {
        crate::profile_function!();

        if time_point.is_timeless() {
            // Timeless data should be added to all existing timelines,
            // as well to all future timelines, so we special-case it here.
            // See https://linear.app/rerun/issue/PRO-97

            // Remember to add it to future timelines:
            self.timeless_message_ids.push(msg_id);

            let has_any_timelines = self.timelines().next().is_some();
            if has_any_timelines {
                // Add to existing timelines (if any):
                let mut time_point = TimePoint::default();
                for &timeline in self.timelines() {
                    time_point.insert(timeline, TimeInt::BEGINNING);
                }
                self.add_data_msg(msg_id, &time_point, data_path, data);
            }
        } else {
            // Not timeless data.

            // First check if this data message adds a new timeline…
            let mut new_timelines = TimePoint::default();
            for timeline in time_point.timelines() {
                let is_new_timeline = self.times_per_timeline().get(timeline).is_none();
                if is_new_timeline {
                    re_log::debug!("New timeline added: {timeline:?}");
                    new_timelines.insert(*timeline, TimeInt::BEGINNING);
                }
            }

            // .…then add the data, remembering any new timelines…
            self.obj_db
                .add_data_msg(msg_id, time_point, data_path, data);

            // …finally, if needed, add outstanding timeless data to any newly created timelines.
            if !new_timelines.is_empty() {
                let timeless_data_messages = self
                    .timeless_message_ids
                    .iter()
                    .filter_map(|msg_id| self.log_messages.get(msg_id).cloned())
                    .collect_vec();
                for msg in &timeless_data_messages {
                    if let LogMsg::DataMsg(msg) = msg {
                        self.add_data_msg(msg.msg_id, &new_timelines, &msg.data_path, &msg.data);
                    }
                }
            }
        }
    }

    pub fn len(&self) -> usize {
        self.log_messages.len()
    }

    /// In the order they arrived
    pub fn chronological_log_messages(&self) -> impl Iterator<Item = &LogMsg> {
        self.chronological_message_ids
            .iter()
            .filter_map(|id| self.get_log_msg(id))
    }

    pub fn get_log_msg(&self, msg_id: &MsgId) -> Option<&LogMsg> {
        self.log_messages.get(msg_id)
    }

    /// Free up some RAM by forgetting the older parts of all timelines.
    pub fn purge_fraction_of_ram(&mut self, fraction_to_purge: f32) {
        fn always_keep(msg: &LogMsg) -> bool {
            match msg {
                //TODO(john) allow purging ArrowMsg
                LogMsg::ArrowMsg(_) | LogMsg::BeginRecordingMsg(_) | LogMsg::TypeMsg(_) => true,
                LogMsg::DataMsg(msg) => msg.time_point.is_timeless(),
                LogMsg::PathOpMsg(msg) => msg.time_point.is_timeless(),
            }
        }

        crate::profile_function!();

        assert!((0.0..=1.0).contains(&fraction_to_purge));

        // Start by figuring out what `MsgId`:s to keep:
        let keep_msg_ids = {
            crate::profile_scope!("calc_what_to_keep");
            let mut keep_msg_ids = ahash::HashSet::default();
            for (_, time_points) in self.obj_db.tree.prefix_times.iter() {
                let num_to_purge = (time_points.len() as f32 * fraction_to_purge).round() as usize;
                for (_, msg_id) in time_points.iter().skip(num_to_purge) {
                    keep_msg_ids.extend(msg_id);
                }
            }

            keep_msg_ids.extend(
                self.log_messages
                    .iter()
                    .filter_map(|(msg_id, msg)| always_keep(msg).then_some(*msg_id)),
            );
            keep_msg_ids
        };

        let Self {
            chronological_message_ids,
            log_messages,
            timeless_message_ids,
            recording_info: _,
            obj_db,
        } = self;

        chronological_message_ids.retain(|msg_id| keep_msg_ids.contains(msg_id));

        {
            crate::profile_scope!("log_messages");
            log_messages.retain(|msg_id, _| keep_msg_ids.contains(msg_id));
        }
        {
            crate::profile_scope!("timeless_message_ids");
            timeless_message_ids.retain(|msg_id| keep_msg_ids.contains(msg_id));
        }

        obj_db.purge_everything_but(&keep_msg_ids);
    }
}<|MERGE_RESOLUTION|>--- conflicted
+++ resolved
@@ -5,13 +5,8 @@
     field_types::Instance,
     msg_bundle::{Component as _, MsgBundle},
     objects, ArrowMsg, BatchIndex, BeginRecordingMsg, DataMsg, DataPath, DataVec, LogMsg,
-<<<<<<< HEAD
     LoggedData, MsgId, ObjTypePath, ObjectType, PathOp, PathOpMsg, RecordingId, RecordingInfo,
     TimeInt, TimePoint, Timeline, TypeMsg,
-=======
-    LoggedData, MsgId, ObjPath, ObjPathHash, ObjTypePath, ObjectType, PathOp, PathOpMsg,
-    RecordingId, RecordingInfo, TimeInt, TimePoint, Timeline, TypeMsg,
->>>>>>> d9212306
 };
 
 use crate::{Error, TimesPerTimeline};
