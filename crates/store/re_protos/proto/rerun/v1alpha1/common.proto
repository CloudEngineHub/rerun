syntax = "proto3";

package rerun.common.v1alpha1;

// supported encoder versions for encoding data
// See `RerunData` and `RerunChunkData` for its usage
enum EncoderVersion {
  ENCODER_VERSION_UNSPECIFIED = 0;
  ENCODER_VERSION_V0 = 1;
}

// RerunChunk is arrow IPC encoded RecordBatch that has
// rerun-specific semantic constraints and can be directly
// converted to a Rerun Chunk (`re_chunk::Chunk`)
message RerunChunk {
  // encoder version used to encode the data
  EncoderVersion encoder_version = 1;

  // Data payload is Arrow IPC encoded RecordBatch
  // TODO(zehiko) make this optional (#9285)
  bytes payload = 2;
}

// unique recording identifier. At this point in time it is the same id as the ChunkStore's StoreId
message RecordingId {
  string id = 1;
}

// A recording can have multiple timelines, each is identified by a name, for example `log_tick`, `log_time`, etc.
message Timeline {
  string name = 1;
}

// A time range between start and end time points. Each 64 bit number can represent different time point data
// depending on the timeline it is associated with. Time range is inclusive for both start and end time points.
message TimeRange {
  int64 start = 1;
  int64 end = 2;
}

// arrow IPC serialized schema
message Schema {
  // TODO(zehiko) make this optional (#9285)
  bytes arrow_schema = 1;
}

message Query {
  // The subset of the database that the query will run on: a set of EntityPath(s) and their
  // associated Component(s)
  ViewContents view_contents = 1;

  // Whether the view_contents should ignore semantically empty columns
  // A semantically empty column is a column that either contains no data at all, or where all
  // values are either nulls or empty arrays ([]).
  bool include_semantically_empty_columns = 2;

  // Whether the view_contents should ignore columns corresponding to indicator components
  // Indicator components are marker components, generally automatically inserted by Rerun, that
  // helps keep track of the original context in which a piece of data was logged/sent.
  bool include_indicator_columns = 3;

  // Whether the view_contents should ignore columns corresponding to Clear-related components
  bool include_tombstone_columns = 4;

  // The index used to filter out _rows_ from the view contents.
  // Only rows where at least 1 column contains non-null data at that index will be kept in the
  // final dataset. If left unspecified, the results will only contain static data.
  IndexColumnSelector filtered_index = 5;

  // The range of index values used to filter out _rows_ from the view contents
  // Only rows where at least 1 of the view-contents contains non-null data within that range will be kept in
  // the final dataset.
  // This has no effect if filtered_index isn't set.
  // This has no effect if using_index_values is set.
  IndexRange filtered_index_range = 6;

  // The specific index values used to filter out _rows_ from the view contents.
  // Only rows where at least 1 column contains non-null data at these specific values will be kept
  // in the final dataset.
  // This has no effect if filtered_index isn't set.
  // This has no effect if using_index_values is set.
  IndexValues filtered_index_values = 7;

  // The specific index values used to sample _rows_ from the view contents.
  // The final dataset will contain one row per sampled index value, regardless of whether data
  // existed for that index value in the view contents.
  // The semantics of the query are consistent with all other settings: the results will be
  // sorted on the filtered_index, and only contain unique index values.
  //
  // This has no effect if filtered_index isn't set.
  // If set, this overrides both filtered_index_range and filtered_index_values.
  IndexValues using_index_values = 8;

  // The component column used to filter out _rows_ from the view contents.
  // Only rows where this column contains non-null data be kept in the final dataset.
  ComponentColumnSelector filtered_is_not_null = 9;

  // The specific _columns_ to sample from the final view contents.
  // The order of the samples will be respected in the final result.
  //
  // If unspecified, it means - everything.
  ColumnSelection column_selection = 10;

  // Specifies how null values should be filled in the returned dataframe.
  SparseFillStrategy sparse_fill_strategy = 11;
}

message ColumnSelection {
  repeated ColumnSelector columns = 1;
}

message ColumnSelector {
  oneof selector_type {
    ComponentColumnSelector component_column = 2;
    TimeColumnSelector time_column = 3;
  }
}

message IndexColumnSelector {
  // TODO(zehiko) we need to add support for other types of index selectors
  Timeline timeline = 1;
}

message IndexRange {
  // TODO(zehiko) support for other ranges for other index selectors
  TimeRange time_range = 1;
}

message IndexValues {
  // TODO(zehiko) we need to add support for other types of index selectors
  repeated TimeInt time_points = 1;
}

message SampledIndexValues {
  repeated TimeInt sample_points = 1;
}

// A 64-bit number describing either nanoseconds, sequence numbers or fully static data.
message TimeInt {
  int64 time = 1;
}

message ViewContents {
  repeated ViewContentsPart contents = 1;
}

message ViewContentsPart {
  EntityPath path = 1;
  ComponentsSet components = 2;
}

message ComponentsSet {
  repeated Component components = 1;
}

// The unique identifier of an entity, e.g. `camera/3/points`
// See <https://www.rerun.io/docs/concepts/entity-path> for more on entity paths.
message EntityPath {
  string path = 1;
}

// Component describes semantic data that can be used by any number of  rerun's archetypes.
message Component {
  // component name needs to be a string as user can define their own component
  string name = 1;
}

// Used to telect a time column.
message TimeColumnSelector {
  Timeline timeline = 1;
}

// Used to select a component based on its EntityPath and Component name.
message ComponentColumnSelector {
  EntityPath entity_path = 1;
  Component component = 2;
}

// Specifies how null values should be filled in the returned dataframe.
enum SparseFillStrategy {
  SPARSE_FILL_STRATEGY_UNSPECIFIED = 0;
  SPARSE_FILL_STRATEGY_NONE = 1;
  SPARSE_FILL_STRATEGY_LATEST_AT_GLOBAL = 2;
}

message ApplicationId {
  string id = 1;
}

enum StoreKind {
  STORE_KIND_UNSPECIFIED = 0;
  STORE_KIND_RECORDING = 1;
  STORE_KIND_BLUEPRINT = 2;
}

message StoreId {
  StoreKind kind = 1;
  string id = 2;
}

// A date-time represented as nanoseconds since unix epoch
message Time {
  int64 nanos_since_epoch = 1;
}

message Tuid {
  // Approximate nanoseconds since epoch.
  fixed64 time_ns = 1;

  // Initialized to something random on each thread,
  // then incremented for each new `Tuid` being allocated.
  fixed64 inc = 2;
}

<<<<<<< HEAD
=======
// Entry point for all ManifestRegistryService APIs
>>>>>>> 93f46f0b
message DatasetHandle {
  // Unique entry identifier (for debug purposes)
  Tuid entry_id = 1;

  // Path to Dataset backing storage (e.g. s3://bucket/file or file:///path/to/file)
  optional string dataset_url = 2;
<<<<<<< HEAD
=======
}

// DataframePart is arrow IPC encoded RecordBatch
message DataframePart {
  // encoder version used to encode the data
  EncoderVersion encoder_version = 1;

  // Data payload is Arrow IPC encoded RecordBatch
  optional bytes payload = 2;
}

// Generic parameters that will influence the behavior of the Lance scanner.
//
// TODO(zehiko, cmc): This should be available for every endpoint that queries data in
// one way or another.
message ScanParameters {
  // List of columns to project. If empty, all columns will be projected.
  repeated string columns = 1;

  IfMissingBehavior on_missing_columns = 2;

  // An arbitrary filter expression that will be passed to the Lance scanner as-is.
  //
  // ```text
  // scanner.filter(filter)
  // ```
  optional string filter = 3;

  // An arbitrary offset that will be passed to the Lance scanner as-is.
  //
  // ```text
  // scanner.limit(_, limit_offset)
  // ```
  optional int64 limit_offset = 4;

  // An arbitrary limit that will be passed to the Lance scanner as-is.
  //
  // ```text
  // scanner.limit(limit_len, _)
  // ```
  optional int64 limit_len = 5;

  // An arbitrary order clause that will be passed to the Lance scanner as-is.
  //
  // ```text
  // scanner.order_by(…)
  // ```
  ScanParametersOrderClause order_by = 6;

  // If set, the output of `scanner.explain_plan` will be dumped to the server's log.
  bool explain_plan = 7;

  // If set, the final `scanner.filter` will be dumped to the server's log.
  bool explain_filter = 8;
}

enum IfMissingBehavior {
  IF_MISSING_BEHAVIOR_UNSPECIFIED = 0;
  IF_MISSING_BEHAVIOR_SKIP = 1;
  IF_MISSING_BEHAVIOR_ERROR = 2;
}

message ScanParametersOrderClause {
  bool descending = 1;
  bool nulls_last = 2;
  optional string column_name = 3;
>>>>>>> 93f46f0b
}<|MERGE_RESOLUTION|>--- conflicted
+++ resolved
@@ -212,18 +212,13 @@
   fixed64 inc = 2;
 }
 
-<<<<<<< HEAD
-=======
 // Entry point for all ManifestRegistryService APIs
->>>>>>> 93f46f0b
 message DatasetHandle {
   // Unique entry identifier (for debug purposes)
   Tuid entry_id = 1;
 
   // Path to Dataset backing storage (e.g. s3://bucket/file or file:///path/to/file)
   optional string dataset_url = 2;
-<<<<<<< HEAD
-=======
 }
 
 // DataframePart is arrow IPC encoded RecordBatch
@@ -290,5 +285,4 @@
   bool descending = 1;
   bool nulls_last = 2;
   optional string column_name = 3;
->>>>>>> 93f46f0b
 }