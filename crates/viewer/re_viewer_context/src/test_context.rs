use std::sync::atomic::AtomicBool;
use std::sync::Arc;

use ahash::HashMap;
use once_cell::sync::Lazy;
use parking_lot::Mutex;

use re_chunk::{Chunk, ChunkBuilder};
use re_chunk_store::LatestAtQuery;
use re_entity_db::EntityDb;
use re_log_types::{EntityPath, StoreId, StoreKind, Timeline};
use re_types_core::reflection::Reflection;

use crate::{
    blueprint_timeline, command_channel, ApplicationSelectionState, CommandReceiver, CommandSender,
    ComponentUiRegistry, DataQueryResult, GlobalContext, ItemCollection, RecordingConfig,
    StoreContext, SystemCommand, ViewClass, ViewClassRegistry, ViewId, ViewStates, ViewerContext,
};

pub trait HarnessExt {
    /// Fails the test iff more than `broken_percent_threshold`% pixels are broken.
    //
    // TODO(emilk/egui#5683): this should be natively supported by kittest
    fn snapshot_with_broken_pixels_threshold(
        &mut self,
        name: &str,
        num_pixels: u64,
        broken_percent_threshold: f64,
    );
}

impl HarnessExt for egui_kittest::Harness<'_> {
    fn snapshot_with_broken_pixels_threshold(
        &mut self,
        name: &str,
        num_pixels: u64,
        broken_percent_threshold: f64,
    ) {
        match self.try_snapshot(name) {
            Ok(_) => {}

            Err(err) => match err {
                egui_kittest::SnapshotError::Diff {
                    name,
                    diff: num_broken_pixels,
                    diff_path,
                } => {
                    let broken_percent = num_broken_pixels as f64 / num_pixels as f64;
                    re_log::debug!(num_pixels, num_broken_pixels, broken_percent);
                    assert!(
                        broken_percent <= broken_percent_threshold,
                        "{name} failed because {broken_percent} > {broken_percent_threshold}\n{diff_path:?}"
                    );
                }

                _ => panic!("{name} failed: {err}"),
            },
        }
    }
}

/// Harness to execute code that rely on [`crate::ViewerContext`].
///
/// Example:
/// ```rust
/// use re_viewer_context::test_context::TestContext;
/// use re_viewer_context::ViewerContext;
///
/// let mut test_context = TestContext::default();
/// test_context.run_in_egui_central_panel(|ctx: &ViewerContext, _| {
///     /* do something with ctx */
/// });
/// ```
pub struct TestContext {
    pub recording_store: EntityDb,
    pub blueprint_store: EntityDb,
    pub view_class_registry: ViewClassRegistry,

    // Mutex is needed, so we can update these from the `run` method
    pub selection_state: Mutex<ApplicationSelectionState>,
    pub focused_item: Mutex<Option<crate::Item>>,

    // Arc to make it easy to modify the time cursor at runtime (i.e. while the harness is running).
    pub recording_config: Arc<RecordingConfig>,
    pub view_states: Mutex<ViewStates>,

    // Populating this in `run` would pull in too many dependencies into the test harness for now.
    pub query_results: HashMap<ViewId, DataQueryResult>,

    pub blueprint_query: LatestAtQuery,
    pub component_ui_registry: ComponentUiRegistry,
    pub reflection: Reflection,

    command_sender: CommandSender,
    command_receiver: CommandReceiver,

    egui_render_state: Mutex<Option<egui_wgpu::RenderState>>,
    called_setup_kittest_for_rendering: AtomicBool,
}

impl Default for TestContext {
    fn default() -> Self {
        re_log::setup_logging();

        let recording_store = EntityDb::new(StoreId::random(StoreKind::Recording));
        let blueprint_store = EntityDb::new(StoreId::random(StoreKind::Blueprint));

        let (command_sender, command_receiver) = command_channel();

        let recording_config = RecordingConfig::default();

        let blueprint_query = LatestAtQuery::latest(blueprint_timeline());

        let component_ui_registry = ComponentUiRegistry::new(Box::new(
            |_ctx, _ui, _ui_layout, _query, _db, _entity_path, _row_id, _component| {},
        ));

        let reflection =
            re_types::reflection::generate_reflection().expect("Failed to generate reflection");

        Self {
            recording_store,
            blueprint_store,
            view_class_registry: Default::default(),
            selection_state: Default::default(),
            focused_item: Default::default(),
            recording_config: Arc::new(recording_config),
            view_states: Default::default(),
            blueprint_query,
            query_results: Default::default(),
            component_ui_registry,
            reflection,
            command_sender,
            command_receiver,

            // Created lazily since each egui_kittest harness needs a new one.
            egui_render_state: Mutex::new(None),
            called_setup_kittest_for_rendering: AtomicBool::new(false),
        }
    }
}

/// Create an `egui_wgpu::RenderState` for tests.
fn create_egui_renderstate() -> egui_wgpu::RenderState {
    re_tracing::profile_function!();

    let shared_wgpu_setup = &*SHARED_WGPU_RENDERER_SETUP;

    let config = egui_wgpu::WgpuConfiguration {
        wgpu_setup: egui_wgpu::WgpuSetupExisting {
            instance: shared_wgpu_setup.instance.clone(),
            adapter: shared_wgpu_setup.adapter.clone(),
            device: shared_wgpu_setup.device.clone(),
            queue: shared_wgpu_setup.queue.clone(),
        }
        .into(),

        // None of these matter for tests as we're not going to draw to a surfaces.
        present_mode: wgpu::PresentMode::Immediate,
        desired_maximum_frame_latency: None,
        on_surface_error: Arc::new(|_| {
            unreachable!("tests aren't expected to draw to surfaces");
        }),
    };

    let compatible_surface = None;
    // `re_renderer`'s individual views (managed each by a `ViewBuilder`) have MSAA,
    // but egui's final target doesn't - re_renderer resolves and copies into egui in `ViewBuilder::composite`.
    let msaa_samples = 1;
    // Similarly, depth is handled by re_renderer.
    let depth_format = None;
    // Disable dithering in order to not unnecessarily add a source of noise & variance between renderers.
    let dithering = false;

    let render_state = pollster::block_on(egui_wgpu::RenderState::create(
        &config,
        &shared_wgpu_setup.instance,
        compatible_surface,
        depth_format,
        msaa_samples,
        dithering,
    ))
    .expect("Failed to set up egui_wgpu::RenderState");

    // Put re_renderer::RenderContext into the callback resources so that render callbacks can access it.
    render_state.renderer.write().callback_resources.insert(
        re_renderer::RenderContext::new(
            &shared_wgpu_setup.adapter,
            shared_wgpu_setup.device.clone(),
            shared_wgpu_setup.queue.clone(),
            wgpu::TextureFormat::Rgba8Unorm,
            |_| re_renderer::RenderConfig::testing(),
        )
        .expect("Failed to initialize re_renderer"),
    );

    render_state
}

/// Instance & adapter
struct SharedWgpuResources {
    instance: wgpu::Instance,
    adapter: wgpu::Adapter,
    device: wgpu::Device,

    // Sharing the queue across parallel running tests should work fine in theory - it's obviously threadsafe.
    // Note though that this becomes an odd sync point that is shared with all tests that put in work here.
    queue: wgpu::Queue,
}

static SHARED_WGPU_RENDERER_SETUP: Lazy<SharedWgpuResources> =
    Lazy::new(init_shared_renderer_setup);

fn init_shared_renderer_setup() -> SharedWgpuResources {
    let instance = wgpu::Instance::new(&re_renderer::device_caps::testing_instance_descriptor());
    let adapter = re_renderer::device_caps::select_testing_adapter(&instance);
    let device_caps = re_renderer::device_caps::DeviceCaps::from_adapter(&adapter)
        .expect("Failed to determine device capabilities");
    let (device, queue) =
        pollster::block_on(adapter.request_device(&device_caps.device_descriptor(), None))
            .expect("Failed to request device.");

    SharedWgpuResources {
        instance,
        adapter,
        device,
        queue,
    }
}

impl TestContext {
    pub fn setup_kittest_for_rendering(&self) -> egui_kittest::HarnessBuilder<()> {
        // Egui kittests insists on having a fresh render state for each test.
        let new_render_state = create_egui_renderstate();
        let builder = egui_kittest::Harness::builder().renderer(
            // Note that render state clone is mostly cloning of inner `Arc`.
            // This does _not_ duplicate re_renderer's context contained within.
            egui_kittest::wgpu::WgpuTestRenderer::from_render_state(new_render_state.clone()),
        );
        self.egui_render_state.lock().replace(new_render_state);

        self.called_setup_kittest_for_rendering
            .store(true, std::sync::atomic::Ordering::Relaxed);

        builder
    }

    /// Timeline the recording config is using by default.
    pub fn active_timeline(&self) -> re_chunk::Timeline {
        *self.recording_config.time_ctrl.read().timeline()
    }

    pub fn set_active_timeline(&self, timeline: Timeline) {
        self.recording_config
            .time_ctrl
            .write()
            .set_timeline(timeline);
    }

    pub fn edit_selection(&self, edit_fn: impl FnOnce(&mut ApplicationSelectionState)) {
        let mut selection_state = self.selection_state.lock();
        edit_fn(&mut selection_state);

        // the selection state is double-buffered, so let's ensure it's updated
        selection_state.on_frame_start(|_| true, None);
    }

    /// Log an entity to the recording store.
    ///
    /// The provided closure should add content using the [`ChunkBuilder`] passed as argument.
    pub fn log_entity(
        &mut self,
        entity_path: EntityPath,
        build_chunk: impl FnOnce(ChunkBuilder) -> ChunkBuilder,
    ) {
        let builder = build_chunk(Chunk::builder(entity_path));
        self.recording_store
            .add_chunk(&Arc::new(
                builder.build().expect("chunk should be successfully built"),
            ))
            .expect("chunk should be successfully added");
    }

    /// Register a view class.
    pub fn register_view_class<T: ViewClass + Default + 'static>(&mut self) {
        self.view_class_registry
            .add_class::<T>()
            .expect("registering a class should succeed");
    }

    /// Run the provided closure with a [`ViewerContext`] produced by the [`Self`].
    ///
    /// IMPORTANT: call [`Self::handle_system_commands`] after calling this function if your test
    /// relies on system commands.
    pub fn run(&self, egui_ctx: &egui::Context, func: impl FnOnce(&ViewerContext<'_>)) {
        re_log::PanicOnWarnScope::new(); // TODO(andreas): There should be a way to opt-out of this.
        re_ui::apply_style_and_install_loaders(egui_ctx);

        let store_context = StoreContext {
            app_id: "rerun_test".into(),
            blueprint: &self.blueprint_store,
            default_blueprint: None,
            recording: &self.recording_store,
            bundle: &Default::default(),
            caches: &Default::default(),
            hub: &Default::default(),
            should_enable_heuristics: false,
        };
        let indicated_entities_per_visualizer = self
            .view_class_registry
            .indicated_entities_per_visualizer(&store_context.recording.store_id());

        let drag_and_drop_manager = crate::DragAndDropManager::new(ItemCollection::default());

        let mut context_render_state = self.egui_render_state.lock();
        let render_state = context_render_state.get_or_insert_with(create_egui_renderstate);
        let mut egui_renderer = render_state.renderer.write();
        let render_ctx = egui_renderer
            .callback_resources
            .get_mut::<re_renderer::RenderContext>()
            .expect("No re_renderer::RenderContext in egui_render_state");
        render_ctx.begin_frame();

        let mut selection_state = self.selection_state.lock();
        let mut focused_item = self.focused_item.lock();

        let ctx = ViewerContext {
            global_context: GlobalContext {
                app_options: &Default::default(),
                reflection: &self.reflection,
                component_ui_registry: &self.component_ui_registry,
                view_class_registry: &self.view_class_registry,
                egui_ctx,
                command_sender: &self.command_sender,
                render_ctx,
            },
            store_context: &store_context,
            maybe_visualizable_entities_per_visualizer: &Default::default(),
            indicated_entities_per_visualizer: &indicated_entities_per_visualizer,
            query_results: &self.query_results,
            rec_cfg: &self.recording_config,
            blueprint_cfg: &Default::default(),
            selection_state: &selection_state,
            blueprint_query: &self.blueprint_query,
<<<<<<< HEAD
            focused_item: &*focused_item,
=======
            focused_item: &focused_item,
>>>>>>> b74a9290
            drag_and_drop_manager: &drag_and_drop_manager,
        };

        func(&ctx);

        // If re_renderer was used, `setup_kittest_for_rendering` should have been called.
        let num_view_builders_created = render_ctx.active_frame.num_view_builders_created();
        let called_setup_kittest_for_rendering = self
            .called_setup_kittest_for_rendering
            .load(std::sync::atomic::Ordering::Relaxed);
        assert!(num_view_builders_created == 0 || called_setup_kittest_for_rendering,
                "Rendering with `re_renderer` requires setting up kittest with `TestContext::setup_kittest_for_rendering`
                to ensure that kittest & re_renderer use the same graphics device.");

        render_ctx.before_submit();

        selection_state.on_frame_start(|_| true, None);
        *focused_item = None;
    }

    /// Run the given function with a [`ViewerContext`] produced by the [`Self`], in the context of
    /// an [`egui::CentralPanel`].
    ///
    /// IMPORTANT: call [`Self::handle_system_commands`] after calling this function if your test
    /// relies on system commands.
    ///
    /// Notes:
    /// - Uses [`egui::__run_test_ctx`].
    /// - There is a possibility that the closure will be called more than once, see
    ///   [`egui::Context::run`]. Use [`Self::run_once_in_egui_central_panel`] if you want to ensure
    ///   that the closure is called exactly once.
    //TODO(ab): should this be removed entirely in favor of `run_once_in_egui_central_panel`?
    pub fn run_in_egui_central_panel(
        &self,
        mut func: impl FnMut(&ViewerContext<'_>, &mut egui::Ui),
    ) {
        egui::__run_test_ctx(|ctx| {
            egui::CentralPanel::default().show(ctx, |ui| {
                let egui_ctx = ui.ctx().clone();

                self.run(&egui_ctx, |ctx| {
                    func(ctx, ui);
                });
            });
        });
    }

    /// Run the given function once with a [`ViewerContext`] produced by the [`Self`], in the
    /// context of an [`egui::CentralPanel`].
    ///
    /// IMPORTANT: call [`Self::handle_system_commands`] after calling this function if your test
    /// relies on system commands.
    ///
    /// Notes:
    /// - Uses [`egui::__run_test_ctx`].
    pub fn run_once_in_egui_central_panel<R>(
        &self,
        func: impl FnOnce(&ViewerContext<'_>, &mut egui::Ui) -> R,
    ) -> R {
        let mut func = Some(func);
        let mut result = None;

        egui::__run_test_ctx(|ctx| {
            egui::CentralPanel::default().show(ctx, |ui| {
                let egui_ctx = ui.ctx().clone();

                self.run(&egui_ctx, |ctx| {
                    if let Some(func) = func.take() {
                        result = Some(func(ctx, ui));
                    }
                });
            });
        });

        result.expect("Function should have been called at least once")
    }

    /// Best-effort attempt to meaningfully handle some of the system commands.
    pub fn handle_system_commands(&mut self) {
        while let Some(command) = self.command_receiver.recv_system() {
            let mut handled = true;
            let command_name = format!("{command:?}");
            match command {
                SystemCommand::UpdateBlueprint(store_id, chunks) => {
                    assert_eq!(store_id, self.blueprint_store.store_id());

                    for chunk in chunks {
                        self.blueprint_store
                            .add_chunk(&Arc::new(chunk))
                            .expect("Updating the blueprint chunk store failed");
                    }
                }

                SystemCommand::DropEntity(store_id, entity_path) => {
                    assert_eq!(store_id, self.blueprint_store.store_id());
                    self.blueprint_store
                        .drop_entity_path_recursive(&entity_path);
                }

                SystemCommand::SetSelection(item) => {
                    self.selection_state.lock().set_selection(item);
                }

                SystemCommand::SetFocus(item) => {
                    *self.focused_item.lock() = Some(item);
                }

                SystemCommand::SetActiveTimeline { rec_id, timeline } => {
                    assert_eq!(rec_id, self.recording_store.store_id());
                    self.recording_config
                        .time_ctrl
                        .write()
                        .set_timeline(timeline);
                }

                // not implemented
                SystemCommand::ActivateApp(_)
                | SystemCommand::CloseApp(_)
                | SystemCommand::LoadDataSource(_)
                | SystemCommand::ClearSourceAndItsStores(_)
                | SystemCommand::AddReceiver { .. }
                | SystemCommand::ResetViewer
                | SystemCommand::ChangeDisplayMode(_)
                | SystemCommand::ClearActiveBlueprint
                | SystemCommand::ClearActiveBlueprintAndEnableHeuristics
                | SystemCommand::AddRedapServer { .. }
                | SystemCommand::ActivateRecording(_)
                | SystemCommand::CloseStore(_)
                | SystemCommand::UndoBlueprint { .. }
                | SystemCommand::RedoBlueprint { .. }
                | SystemCommand::CloseAllRecordings
                | SystemCommand::SetLoopSelection { .. } => handled = false,

                #[cfg(debug_assertions)]
                SystemCommand::EnableInspectBlueprintTimeline(_) => handled = false,

                #[cfg(not(target_arch = "wasm32"))]
                SystemCommand::FileSaver(_) => handled = false,
            }

            if !handled {
                eprintln!("Ignored system command: {command_name:?}",);
            }
        }
    }
}

#[cfg(test)]
mod test {
    use super::*;
    use crate::Item;
    use re_entity_db::InstancePath;

    /// Test that `TestContext:edit_selection` works as expected, aka. its side effects are visible
    /// from `TestContext::run`.
    #[test]
    fn test_edit_selection() {
        let test_context = TestContext::default();

        let item = Item::InstancePath(InstancePath::entity_all("/entity/path".into()));

        test_context.edit_selection(|selection_state| {
            selection_state.set_selection(item.clone());
        });

        test_context.run_in_egui_central_panel(|ctx, _| {
            assert_eq!(
                ctx.selection_state.selected_items().single_item(),
                Some(&item)
            );
        });
    }
}<|MERGE_RESOLUTION|>--- conflicted
+++ resolved
@@ -342,11 +342,7 @@
             blueprint_cfg: &Default::default(),
             selection_state: &selection_state,
             blueprint_query: &self.blueprint_query,
-<<<<<<< HEAD
-            focused_item: &*focused_item,
-=======
             focused_item: &focused_item,
->>>>>>> b74a9290
             drag_and_drop_manager: &drag_and_drop_manager,
         };
 
