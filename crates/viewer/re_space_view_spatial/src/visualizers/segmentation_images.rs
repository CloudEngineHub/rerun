--- conflicted
+++ resolved
@@ -6,11 +6,7 @@
     image::ImageKind,
 };
 use re_viewer_context::{
-<<<<<<< HEAD
-    ApplicableEntities, IdentifiedViewSystem, ImageFormat, ImageInfo, QueryContext, SpaceViewClass,
-=======
-    ApplicableEntities, IdentifiedViewSystem, ImageInfo, QueryContext,
->>>>>>> aa17ab48
+    ApplicableEntities, IdentifiedViewSystem, ImageFormat, ImageInfo, QueryContext,
     SpaceViewSystemExecutionError, TypedComponentFallbackProvider, ViewContext,
     ViewContextCollection, ViewQuery, VisualizableEntities, VisualizableFilterContext,
     VisualizerQueryInfo, VisualizerSystem,
