//! Generate random data for tests and benchmarks.

use crate::{
    field_types::{self, Instance},
    Time, TimeInt, TimeType, Timeline,
};

/// Create `len` dummy rectangles
pub fn build_some_rects(len: usize) -> Vec<field_types::Rect2D> {
    (0..len)
        .into_iter()
        .map(|i| field_types::Rect2D {
            x: i as f32,
            y: i as f32,
            w: (i / 2) as f32,
            h: (i / 2) as f32,
        })
        .collect()
}

/// Create `len` dummy colors
pub fn build_some_colors(len: usize) -> Vec<field_types::ColorRGBA> {
    (0..len)
        .into_iter()
        .map(|i| field_types::ColorRGBA(i as u32))
        .collect()
}

/// Create `len` dummy labels
pub fn build_some_labels(len: usize) -> Vec<String> {
    (0..len).into_iter().map(|i| format!("label{i}")).collect()
}

/// Create `len` dummy `Point2D`
pub fn build_some_point2d(len: usize) -> Vec<field_types::Point2D> {
    use rand::Rng as _;
    let mut rng = rand::thread_rng();

    (0..len)
        .into_iter()
        .map(|_| field_types::Point2D {
            x: rng.gen_range(0.0..10.0),
            y: rng.gen_range(0.0..10.0),
        })
        .collect()
}

/// Build a ([`Timeline`], [`TimeInt`]) tuple from `log_time` suitable for inserting in a [`crate::TimePoint`].
pub fn build_log_time(log_time: Time) -> (Timeline, TimeInt) {
    (Timeline::new("log_time", TimeType::Time), log_time.into())
}

/// Build a ([`Timeline`], [`TimeInt`]) tuple from `frame_nr` suitable for inserting in a [`crate::TimePoint`].
pub fn build_frame_nr(frame_nr: TimeInt) -> (Timeline, TimeInt) {
    (Timeline::new("frame_nr", TimeType::Sequence), frame_nr)
}

/// Create `len` dummy `Instance` keys. These keys will be sorted.
pub fn build_some_instances(nb_instances: usize) -> Vec<Instance> {
    use rand::seq::SliceRandom;
    let mut rng = rand::thread_rng();

<<<<<<< HEAD
    let data = PrimitiveArray::from({
        let mut values = (0..nb_instances)
            .into_iter()
            .map(|_| Some(rng.gen()))
            .collect::<Vec<Option<u64>>>();
        values.sort();
        values
    });
    let data = wrap_in_listarray(data.boxed());

    ComponentBundle {
        name: Instance::name(),
        value: data.boxed(),
    }
}

pub fn build_instances_from(instances: impl IntoIterator<Item = u64>) -> ComponentBundle {
    let data = PrimitiveArray::from({
        let mut instances = instances.into_iter().map(Some).collect::<Vec<_>>();
        instances.sort();
        instances
    });
    let data = wrap_in_listarray(data.boxed());
=======
    // Allocate pool of 10x the potential instance keys, draw a random sampling, and then sort it
    let mut instance_pool = (0..(nb_instances * 10)).collect::<Vec<_>>();
    let (rand_instances, _) = instance_pool.partial_shuffle(&mut rng, nb_instances);
    let mut sorted_instances = rand_instances.to_vec();
    sorted_instances.sort();
>>>>>>> d9212306

    sorted_instances
        .into_iter()
        .map(|id| Instance(id as u64))
        .collect()
}<|MERGE_RESOLUTION|>--- conflicted
+++ resolved
@@ -60,40 +60,20 @@
     use rand::seq::SliceRandom;
     let mut rng = rand::thread_rng();
 
-<<<<<<< HEAD
-    let data = PrimitiveArray::from({
-        let mut values = (0..nb_instances)
-            .into_iter()
-            .map(|_| Some(rng.gen()))
-            .collect::<Vec<Option<u64>>>();
-        values.sort();
-        values
-    });
-    let data = wrap_in_listarray(data.boxed());
-
-    ComponentBundle {
-        name: Instance::name(),
-        value: data.boxed(),
-    }
-}
-
-pub fn build_instances_from(instances: impl IntoIterator<Item = u64>) -> ComponentBundle {
-    let data = PrimitiveArray::from({
-        let mut instances = instances.into_iter().map(Some).collect::<Vec<_>>();
-        instances.sort();
-        instances
-    });
-    let data = wrap_in_listarray(data.boxed());
-=======
     // Allocate pool of 10x the potential instance keys, draw a random sampling, and then sort it
     let mut instance_pool = (0..(nb_instances * 10)).collect::<Vec<_>>();
     let (rand_instances, _) = instance_pool.partial_shuffle(&mut rng, nb_instances);
     let mut sorted_instances = rand_instances.to_vec();
     sorted_instances.sort();
->>>>>>> d9212306
 
     sorted_instances
         .into_iter()
         .map(|id| Instance(id as u64))
         .collect()
+}
+
+pub fn build_some_instances_from(instances: impl IntoIterator<Item = u64>) -> Vec<Instance> {
+    let mut instances = instances.into_iter().map(Instance).collect::<Vec<_>>();
+    instances.sort();
+    instances
 }