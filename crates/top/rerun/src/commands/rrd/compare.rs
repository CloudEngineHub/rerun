--- conflicted
+++ resolved
@@ -142,12 +142,7 @@
     let rrd_file = std::io::BufReader::new(rrd_file);
 
     let mut stores: std::collections::HashMap<StoreId, EntityDb> = Default::default();
-<<<<<<< HEAD
-    let version_policy = re_log_encoding::VersionPolicy::Warn; // Loading old versions is fine, and common for backwards compatibility checks!
-    let decoder = re_log_encoding::decoder::Decoder::new(version_policy, rrd_file)?;
-=======
     let decoder = re_log_encoding::decoder::Decoder::new(rrd_file)?;
->>>>>>> b697cf3e
     for msg in decoder {
         let msg = msg.context("decode rrd message")?;
         stores
